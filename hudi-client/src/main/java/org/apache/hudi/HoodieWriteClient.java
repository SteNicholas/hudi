--- conflicted
+++ resolved
@@ -526,11 +526,7 @@
   private boolean commit(String commitTime, JavaRDD<WriteStatus> writeStatuses,
       Option<Map<String, String>> extraMetadata, String actionType) {
 
-<<<<<<< HEAD
-    LOG.info("Committing " + commitTime);
-=======
     LOG.info("Commiting {}", commitTime);
->>>>>>> 290278fc
     // Create a Hoodie table which encapsulated the commits and files visible
     HoodieTable<T> table = HoodieTable.getHoodieTable(createMetaClient(true), config, jsc);
 
